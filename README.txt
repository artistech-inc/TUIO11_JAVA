--- conflicted
+++ resolved
@@ -1,137 +1,124 @@
-TUIO JAVA LIBRARY AND EXAMPLES
-------------------------------
-Copyright (c) 2005-2016 Martin Kaltenbrunner <martin@tuio.org>
-This software is part of reacTIVision, an open source fiducial
-tracking and multi-touch framework based on computer vision. 
-http://reactivision.sourceforge.net/
-
-Modified
---------
-Modified by Matthew Aguirre <matta@artistech.com>
-
-1. Made the code a Maven project.  Import the OSC library from Maven.
-2. Separated the OSC listener code into 3 different classes.
-3. All classes are now serializable.
-
-Demo Applications:
-------------------
-This package contains three demo applications which receive
-TUIO messages from any TUIO enabled tracker or the Simulator.
-All these applications show how to use the TUIO Java Library 
-in a simple way.
-
-TuioDemo graphically displays the object and cursor state,
-TuioApplet is a version of TuioDemo for the web browser,
-TuioDump prints the object and cursor state to the console.
-
-You can use these demo applications for debugging purposes, 
-or as a starting point for the development of your own Java 
-applications implementing the TUIO protocol. Please refer to
-the source code of the example and the following section.
-
-Pressing F1 will toggle FullScreen mode with the TuioDemo,
-pressing ESC or closing the Window will end the application.
-Hitting the V key will print the TUIO events to the console.
-
-Keep in mind to make your graphics scalable for the varying
-screen and window resolutions. A reasonable TUIO application
-will run in fullscreen mode, although the windowed mode might
-be useful for debugging purposes or working with the Simulator.
-
-Application Programming Interface:
-----------------------------------
-First you  need to create an instance of TuioClient. This class 
-is listening to TUIO messages on the specified port and generates
-higher level messages based on the object events.
-
-Your application needs to implement the TuioListener interface,
-and has to be added to the TuioClient in order to receive messages.
-
-	"class MyApplication implements TuioListener"
-
-A simple code snippet for setting up a TUIO session:
-
-	MyApplication app = new MyApplication();
-	TuioClient client = new TuioClient();
-	client.addTuioListener(app);
-	client.connect();
-
-A TuioListener needs to implement the following methods:
-
-* addTuioObject(TuioObject tobj):
-  this is called when an object becomes visible
-* updateTuioObject(TuioObject tobj):
-  an object was moved on the table surface
-* removeTuioObject(TuioObject tobj):
-  an object was removed from the table
-
-* addTuioCursor(TuioCursor tcur):
-  this is called when a new cursor is detected
-* updateTuioCursor(TuioCursor tcur):
-  a cursor was moving on the table surface
-* removeTuioCursor(TuioCursor tcur):
-  a cursor was removed from the table
-
-* addTuioBlob(TuioBlob tblob):
-  this is called when a new blob is detected
-* updateTuioBlob(TuioBlob tblob):
-  a blob is moving on the table surface
-* removeTuioBlob(TuioBlob tblob):
-  a blob was removed from the table
-
-* refresh(TuioTime frameTime):
-  this method is called after each bundle,
-  use it to repaint your screen for example
-        
-Each object or cursor is identified with a  unique session ID, that is maintained
-over its lifetime. Additionally each object carries symbol ID that corresponds
-to its attached fiducial marker number. The cursor ID of the cursor object is always
-a number in the range of all currently detected cursor blobs.
-
-The TuioObject, TuioCursor and TuioBlob references are updated automatically by the TuioClient
-and are always referencing the same instance over the object lifetime.
-All TuioObject, TuioCursor and TuioBlob attributes are encapsulated and can be
-accessed with methods such as getX(), getY() and getAngle() and so on.
-TuioObject, TuioCursor and TuioBlob also have some additional convenience methods
-for the calculation of distances and angles between objects. The getPath()
-method returns a Vector of TuioPoints representing the movement path of the object.
-
-Alternatively the TuioClient class contains some methods for the polling
-of the current object and cursor state. There are methods which return
-either a list or individual object and cursor objects. The TuioObject,
-TuioCursor and TuioBlob classes have been added as a container, which can be also used
-by external classes. 
-
-* getTuioObjectList() returns an ArrayList of all currently present TuioObjects
-* getTuioCursorList() returns an ArrayList of all currently present TuioCursors
-* getTuioBlobList() returns an ArrayList of all currently present TuioBlobs
-* getTuioObject(long s_id) returns a TuioObject (or NULL if not present)
-* getTuioCursor(long s_id) returns a TuioCursor (or NULL if not present)
-* getTuioBlob(long s_id) returns a TuioBlob (or NULL if not present)
-
-License:
---------
-This library is free software; you can redistribute it and/or
-modify it under the terms of the GNU Lesser General Public
-License as published by the Free Software Foundation; either
-version 3.0 of the License, or (at your option) any later version.
- 
-This library is distributed in the hope that it will be useful,
-but WITHOUT ANY WARRANTY; without even the implied warranty of
-MERCHANTABILITY or FITNESS FOR A PARTICULAR PURPOSE. See the GNU
-Lesser General Public License for more details.
- 
-You should have received a copy of the GNU Lesser General Public
-License along with this library; if not, write to the Free Software
-Foundation, Inc., 59 Temple Place, Suite 330, Boston, MA  02111-1307  USA
-
-References:
------------
-<<<<<<< HEAD
-This application uses the JavaOSC OpenSound Control library (v 0.2).
-https://github.com/hoijui/JavaOSC
-=======
-This application uses the JavaOSC OpenSound Control library.
-See http://www.illposed.com/software/javaosc.html
->>>>>>> 874e6f78
-for more information and the source code.
+TUIO JAVA LIBRARY AND EXAMPLES
+------------------------------
+Copyright (c) 2005-2016 Martin Kaltenbrunner <martin@tuio.org>
+This software is part of reacTIVision, an open source fiducial
+tracking and multi-touch framework based on computer vision. 
+http://reactivision.sourceforge.net/
+
+Demo Applications:
+------------------
+This package contains three demo applications which receive
+TUIO messages from any TUIO enabled tracker or the Simulator.
+All these applications show how to use the TUIO Java Library 
+in a simple way.
+
+TuioDemo graphically displays the object and cursor state,
+TuioApplet is a version of TuioDemo for the web browser,
+TuioDump prints the object and cursor state to the console.
+
+You can use these demo applications for debugging purposes, 
+or as a starting point for the development of your own Java 
+applications implementing the TUIO protocol. Please refer to
+the source code of the example and the following section.
+
+Pressing F1 will toggle FullScreen mode with the TuioDemo,
+pressing ESC or closing the Window will end the application.
+Hitting the V key will print the TUIO events to the console.
+
+Keep in mind to make your graphics scalable for the varying
+screen and window resolutions. A reasonable TUIO application
+will run in fullscreen mode, although the windowed mode might
+be useful for debugging purposes or working with the Simulator.
+
+Application Programming Interface:
+----------------------------------
+First you  need to create an instance of TuioClient. This class 
+is listening to TUIO messages on the specified port and generates
+higher level messages based on the object events.
+
+Your application needs to implement the TuioListener interface,
+and has to be added to the TuioClient in order to receive messages.
+
+	"class MyApplication implements TuioListener"
+
+A simple code snippet for setting up a TUIO session:
+
+	MyApplication app = new MyApplication();
+	TuioClient client = new TuioClient();
+	client.addTuioListener(app);
+	client.connect();
+
+A TuioListener needs to implement the following methods:
+
+* addTuioObject(TuioObject tobj):
+  this is called when an object becomes visible
+* updateTuioObject(TuioObject tobj):
+  an object was moved on the table surface
+* removeTuioObject(TuioObject tobj):
+  an object was removed from the table
+
+* addTuioCursor(TuioCursor tcur):
+  this is called when a new cursor is detected
+* updateTuioCursor(TuioCursor tcur):
+  a cursor was moving on the table surface
+* removeTuioCursor(TuioCursor tcur):
+  a cursor was removed from the table
+
+* addTuioBlob(TuioBlob tblob):
+  this is called when a new blob is detected
+* updateTuioBlob(TuioBlob tblob):
+  a blob is moving on the table surface
+* removeTuioBlob(TuioBlob tblob):
+  a blob was removed from the table
+
+* refresh(TuioTime frameTime):
+  this method is called after each bundle,
+  use it to repaint your screen for example
+        
+Each object or cursor is identified with a  unique session ID, that is maintained
+over its lifetime. Additionally each object carries symbol ID that corresponds
+to its attached fiducial marker number. The cursor ID of the cursor object is always
+a number in the range of all currently detected cursor blobs.
+
+The TuioObject, TuioCursor and TuioBlob references are updated automatically by the TuioClient
+and are always referencing the same instance over the object lifetime.
+All TuioObject, TuioCursor and TuioBlob attributes are encapsulated and can be
+accessed with methods such as getX(), getY() and getAngle() and so on.
+TuioObject, TuioCursor and TuioBlob also have some additional convenience methods
+for the calculation of distances and angles between objects. The getPath()
+method returns a Vector of TuioPoints representing the movement path of the object.
+
+Alternatively the TuioClient class contains some methods for the polling
+of the current object and cursor state. There are methods which return
+either a list or individual object and cursor objects. The TuioObject,
+TuioCursor and TuioBlob classes have been added as a container, which can be also used
+by external classes. 
+
+* getTuioObjectList() returns an ArrayList of all currently present TuioObjects
+* getTuioCursorList() returns an ArrayList of all currently present TuioCursors
+* getTuioBlobList() returns an ArrayList of all currently present TuioBlobs
+* getTuioObject(long s_id) returns a TuioObject (or NULL if not present)
+* getTuioCursor(long s_id) returns a TuioCursor (or NULL if not present)
+* getTuioBlob(long s_id) returns a TuioBlob (or NULL if not present)
+
+License:
+--------
+This library is free software; you can redistribute it and/or
+modify it under the terms of the GNU Lesser General Public
+License as published by the Free Software Foundation; either
+version 3.0 of the License, or (at your option) any later version.
+ 
+This library is distributed in the hope that it will be useful,
+but WITHOUT ANY WARRANTY; without even the implied warranty of
+MERCHANTABILITY or FITNESS FOR A PARTICULAR PURPOSE. See the GNU
+Lesser General Public License for more details.
+ 
+You should have received a copy of the GNU Lesser General Public
+License along with this library; if not, write to the Free Software
+Foundation, Inc., 59 Temple Place, Suite 330, Boston, MA  02111-1307  USA
+
+References:
+-----------
+This application uses the JavaOSC OpenSound Control library.
+See http://www.illposed.com/software/javaosc.html
+for more information and the source code.